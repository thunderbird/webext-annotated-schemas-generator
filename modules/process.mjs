import bcd from '@mdn/browser-compat-data' with { type: 'json' };
import jsonUtils from 'comment-json';

import { getHgFilePath, getHgRevisionLogPath } from './mozilla.mjs';
import { validateUrl, readCachedUrl, replaceUrlsInDescription, isOdd } from './tools.mjs';
import { COMM_VERSION_FILE, API_DOC_BASE_URL } from './constants.mjs';

/**
 * @typedef {import('./types.mjs').Config} Config
 * @typedef {import('./types.mjs').SchemaInfo} SchemaInfo
 */

// For debugging.
const PROCESS_LOGGER_CONFIG = {
  array: false,
  object: false,
  property: false,
  search: false,
  compat: false,
};

/**
 * Replace $import statements by the actual referenced element/namespace.
 *
 * @param {object} schema - The currently processed schema.
 * @param {any} value - The currently processed value. Usually a schema entry.
 *
 * @returns {any} The result of the processed value.
 */
export function processImports(schema, value = schema) {
  if (typeof value !== 'object') {
    return value;
  }

  if (Array.isArray(value)) {
    return value.map((v) => processImports(schema, v));
  }

  // Recursive merge of objects, to is modified.
  const mergeObjects = (to, from) => {
    for (const n in from) {
      if (typeof to[n] !== 'object') {
        to[n] = from[n];
      } else if (typeof from[n] === 'object') {
        to[n] = mergeObjects(to[n], from[n]);
      }
    }
    return to;
  };

  if (Object.hasOwn(value, '$import')) {
    // Assume imports are unique, ignore prepended namespace (lazy me).
    const id = value.$import.split('.').pop();
    delete value.$import;

    // TODO: We skip ManifestBase for now.
    if (id !== 'ManifestBase') {
      let imported = getNestedIdOrNamespace(schema, id);
      if (imported) {
        // Do not import top level manifest limits.
        imported = jsonUtils.parse(JSON.stringify(imported));
        delete imported.min_manifest_version;
        delete imported.max_manifest_version;
        // Do not import namespace name and id.
        delete imported.namespace;
        delete imported.id;
        return mergeObjects(value, imported);
      }
      console.log(`Missing requested import: ${id}`);
    }
  }

  // Default.
  return Object.keys(value).reduce((o, key) => {
    o[key] = processImports(schema, value[key]);
    return o;
  }, {});
}

/**
 * Sort JSON by keys for better diff-ability, filter by manifest version, merge
 * enums, remove single leftover choices, add compat data.
 *
 * @param {object} params
 * @param {Config} params.config - A global config object.
 * @param {any} params.value - The currently processed value. Usually a schema
 *    entry.
 * @param {array} params.fullPath - The full hierarchical path of the given value
 *    in the schema.
 * @param {SchemaInfo} params.schemaInfo - Information about the currently processed
 *    schema (owner, file, schema, version_added).
 * @param {string} params.searchPath - The full hierarchical path of an element
 *    to search for in the schema.
 * @param {string} params.revision - The currently processed revision, only used
 *    for debug logging.
 *
 * @returns {any} The result of the processed value.
 */
export async function processSchema({
  config,
  value,
  fullPath = [],
  schemaInfo = null,
  searchPath = null,
  revision = null,
}) {
  const pathElements = [...fullPath];

  const isInVersionRange = (v) =>
    (!v.min_manifest_version ||
      v.min_manifest_version <= config.manifest_version) &&
    (!v.max_manifest_version ||
      v.max_manifest_version >= config.manifest_version);

  const processLogger = (type, path, key) => {
    if (PROCESS_LOGGER_CONFIG[type]) {
      const refs = path.map((e) => e.ref);
      if (key) {
        refs.push(key);
      }
      console.log(
        ` Process [${revision}] ${type.toUpperCase().padEnd(10, ' ')} :`,
        refs.join('~')
      );
    }
  };

  // If a searchPath is given, a historical schema is being checked for the
  // existence of a certain element. Check if the searched element can be a child
  // of the current path and skip further processing if not. Set the found flag
  // if the searched element was found, and also skip further processing.
  if (searchPath) {
    processLogger('search', pathElements);

    // TODO: Joining path ref elements for comparison seems to be the most simple
    // approach. Should we use a different implementation?
    const searchPathRef = searchPath.map((e) => e.ref).join('~');
    const pathRef = pathElements.map((e) => e.ref).join('~');

    if (!searchPathRef.startsWith(pathRef)) {
      return value;
    } else {
      // Special handling for choices: A parameter could have been added in TB78,
      // but turned into a choice in TB96, which results in two compat entries:
      // - one for the parameter itself              : added in TB78
      // - one for the first choice of the parameter : added in TB96
      // However, the first choice is the original parameter and should be logged
      // as added in TB78. Therefore, if the search ends with "choices~0", search
      // the parent first.
      if (searchPathRef.endsWith('~items~0~choices~0')) {
        if (searchPathRef.slice(0, -18) === pathRef) {
          searchPath.found = true;
          return value;
        }
      } else if (searchPathRef.endsWith('~choices~0')) {
        if (searchPathRef.slice(0, -10) === pathRef) {
          searchPath.found = true;
          return value;
        }
      }

      if (searchPathRef === pathRef) {
        searchPath.found = true;
        return value;
      }
    }
  }

  // If there are no children, return without further processing.
  if (typeof value !== 'object') {
    return value;
  }

  // Handle array properties.
  if (Array.isArray(value)) {
    processLogger('array', pathElements);

    const filtered = value.filter(isInVersionRange);
    for (let i = 0; i < filtered.length; i++) {
      // The default is to identify nested elements via their index.
      let newPathElement = { ref: i, type: 'idx', info: filtered[i] };
      switch (pathElements.at(-1)?.ref) {
        case 'choices':
        case 'parameters':
          // choices and parameters always have to be identified via their index.
          break;
        case 'enum':
          newPathElement = { ref: filtered[i], type: 'value' };
          break;
        default:
          // Other elements can be identified via dedicated ref properties, if
          // available.
          for (const prop of ['name', 'id', 'namespace', '$extend']) {
            if (filtered[i][prop]) {
              newPathElement = { ref: filtered[i][prop], type: prop };
            }
          }
          break;
      }

      filtered[i] = await processSchema({
        config,
        value: filtered[i],
        schemaInfo,
        fullPath: [...pathElements, newPathElement],
        searchPath,
        revision,
      });
    }
    return filtered;
  }

  // Handle object properties.
  processLogger('object', pathElements);

  // Reduce object properties with respect to requested manifest version.
  value = Object.keys(value).reduce((accumulator, key) => {
    const v = value[key];
    if (isInVersionRange(v)) {
      accumulator[key] = v;
    }
    return accumulator;
  }, {});

  // Reduce properties choices with respect to requested manifest version and
  // merge enums and choices.
  if (value.choices && !value.$extend) {
    let choices = value.choices.filter(isInVersionRange);

    // Merge choices, if they are all enums (side-effect of having different sets
    // of enums for different manifest versions).
    if (
      choices.length &&
      choices.every((choice) => Array.isArray(choice.enum))
    ) {
      const base = { ...choices[0] };
      base.enum = choices.flatMap((choice) => choice.enum).sort();
      choices = [base];
    }

    // If only one choice remains after filtering and/or merging, inline it into
    // `value` and remove `choices` (side-effect of having dedicated choices for
    // certain manifest versions).
    if (choices.length === 1) {
      delete value.choices;
      Object.assign(value, choices[0]);
    } else {
      // Otherwise, update with the filtered/merged choices
      value.choices = choices;
    }
  }

  // Overview for the hierarchical fullPath / path elements
  // ------------------------------------------------------
  //
  // The path elements hold the hierarchical information for the current value,
  // and is used to generate compat data by comparing different schema files and
  // checking if an element exists. Modifying the path information does not modify
  // the hierarchy of the generated schema.
  //
  // Number of path elements is even:
  //  - windows~functions~create~parameters~createProperties~properties
  //  - the current value is a container group
  //
  // Number of path elements is odd:
  //  - windows~functions~create~parameters~createProperties~properties~icons
  //  - the current value is an actual API element
  //  - pathElements.at(-2) should then be the group the current element belongs
  //    to (functions, properties, parameters, ...)
  //  - pathElements.at(-1) should be the actual API element

  // However, "returns", "items" and "additionalProperties" break the assumed
  // even/odd behavior: Fixed by inserting an extra path element!
  //  - original: cloudFile~events~onFileUpload~returns~properties~aborted
  //  - fixed:    cloudFile~events~onFileUpload~returns~0~properties~aborted
  if (
    !isOdd(pathElements.length) &&
    ['returns', 'items', 'additionalProperties'].includes(
      pathElements.at(-1)?.ref
    )
  ) {
    pathElements.push({ ref: '0', type: 'idx', info: {} });
  }

  // When searching for enums, the compat data generator uses the annotated enums
  // object, not the actual enum array. Add missing enums objects and remove
  // unsupported enums objects.
  if (value.enum) {
    value.enums = value.enum.reduce((accumulator, key) => {
      accumulator[key] = value.enums?.[key] || {};
      return accumulator;
    }, {});
  }

  // Generate compat data if needed.
  if (
    // Skip if a search path was specified, which is used to search for a path in
    // a historical schema, where compat data calculation is not needed.
    !searchPath &&
    // Skip namespace at the top level.
    pathElements.length > 0 &&
    // Process only actual API elements, skip groups.
    isOdd(pathElements.length) &&
    ![
      // Skip annotations array elements.
      'annotations',
      // Skip items/returns array elements, they have a fake path element and
      // pathElements.at(-1) is always "0" - child entries will be picked up later.
      'items',
      'returns',
      // Skip patternProperties and additionalProperties, not useful - child
      // entries will be picked up later.
      'patternProperties',
      'additionalProperties',
      // Skip filters (TODO: mentioned in mozilla schema but not in mozilla code).
      'filters',
    ].includes(pathElements.at(-2)?.ref) &&
    // Skip container extending another container - child entries will be picked
    // up later.
    !value.$extend &&
    // Skip permission container (extend OptionalPermission etc) - permissions are
    // handled by the enum code.
    !(
      pathElements.length === 5 &&
      pathElements.at(0).ref === 'manifest' &&
      pathElements.at(1).ref === 'types' &&
      pathElements.at(2).type === '$extend' &&
      pathElements.at(3).ref === 'choices'
    )
  ) {
    if (pathElements.length == 1 ||
      [
        'types',
        'functions',
        'events',
        'properties',
        'extraParameters',
        'parameters',
        'choices',
        'enums',
      ].includes(pathElements.at(-2)?.ref)
    ) {
      processLogger('compat', pathElements);
      if (schemaInfo?.owner === 'firefox') {
        await addFirefoxCompatData(config, schemaInfo, value, pathElements);
      }
      if (schemaInfo?.owner === 'thunderbird') {
        await addThunderbirdCompatData(config, schemaInfo, value, pathElements);
      }
    } else {
      console.log(
        'UNHANDLED, not adding COMPAT data',
        pathElements.map((e) => e.ref).join('~')
      );
    }
  }

  // Dive into the object's properties.
  value = await Object.keys(value).reduce(async (accumulatorPromise, key) => {
    const accumulator = await accumulatorPromise;
    processLogger('property', pathElements, key);
    let v = value[key];

    v = await processSchema({
      config,
      value: value[key],
      schemaInfo,
      fullPath: [...pathElements, { ref: key, type: 'property' }],
      searchPath,
      revision,
    });

    switch (key) {
      case 'min_manifest_version':
      case 'max_manifest_version':
        // Do not include manifest limits in clean per-single-manifest schema
        // files.
        break;
      case 'description':
      case 'deprecated':
        if (typeof v === 'string') {
          // Newer schema files use the Firefox notation directly, but older
          // ones may still use the deprecated reStructuredText notations.
          v = v.replace(/:doc:`(.*?)`/g, '$(doc:$1)');
          v = v.replace(/:ref:`(.*?)`/g, '$(ref:$1)');
          v = v.replace(/:permission:`(.*?)`/g, '<permission>$1</permission>');

<<<<<<< HEAD
          // Replace URLs and single back ticks.
          v = replaceUrlsInDescription(v, config.urlReplacements)
            .replace(/`(.+?)`/g, '<val>$1</val>');

          accumulator[key] = v;
=======
          // Replace URLs and single or double back ticks and rebrand.
          v = replaceUrlsInDescription(v, config.urlReplacements)
            .replace(/``(.+?)``/g, '<val>$1</val>')
            .replace(/`(.+?)`/g, '<val>$1</val>')
            .replaceAll("Firefox", "Thunderbird");
>>>>>>> bc0fd857
        }
        accumulator[key] = v;
        break;
      default:
        accumulator[key] = v;
    }

    return accumulator;
  }, Promise.resolve({}));

  // Remove empty enums entries.
  if (value.enums) {
    const filtered = Object.keys(value.enums).reduce((accumulator, key) => {
      if (Object.keys(value.enums[key]).length > 0) {
        accumulator[key] = value.enums[key];
      }
      return accumulator;
    }, {});

    if (Object.keys(filtered).length > 0) {
      value.enums = filtered;
    } else {
      delete value.enums;
    }
  }

  return value;
}

/**
 * Helper function to find an element or namespace in the provided (nested) obj.
 *
 * @param {any} value - The currently processed value. Usually a schema JSON.
 * @param {string} searchString - The id or namespace name to look for.
 *
 * @returns {any} The result of the processed value.
 */
function getNestedIdOrNamespace(value, searchString) {
  if (typeof value !== 'object') {
    return undefined;
  }

  if (Array.isArray(value)) {
    for (const element of value) {
      const rv = getNestedIdOrNamespace(element, searchString);
      if (rv !== undefined) {
        return rv;
      }
    }
    return undefined;
  }

  // An object
  if (value.namespace === searchString) {
    return value;
  }
  if (value.id === searchString) {
    return value;
  }
  for (const element of Object.values(value)) {
    const rv = getNestedIdOrNamespace(element, searchString);
    if (rv !== undefined) {
      return rv;
    }
  }
  return undefined;
}

/**
 * Add Firefox compatibility data from BCD.
 *
 * @param {Config} config - Global config data.
 * @param {SchemaInfo} schemaInfo - Information about the currently processed schema
 *    (owner, file, schema, version_added).
 * @param {any} value - The currently processed value. Usually a schema entry.
 * @param {array} searchPath - The path of the currently processed value, which
 *    should be searched for in the browser-compat-data repository or in annotated
 *    Thunderbird schema files.
 */
async function addFirefoxCompatData(_config, schemaInfo, value, searchPath) {
  // Allow to access nested object by specifying a path, for example:
  // entry = getNested(bcd.webextensions.api, "privacy.network")
  const getNested = (obj, path) => {
    return path.split('.').reduce((acc, key) => acc?.[key], obj);
  }

  let entry = getNested(bcd.webextensions.api, searchPath[0].ref);
  if (!entry) {
    return;
  }

  // Dive and follow the searchPath.
  let testDepth = 2
  while (searchPath.length > testDepth) {
    // The searchPath may by of type idx (ref is an idx) or of type property/name
    // (ref is a name). For the idx case, more info is avail in the info object.
    let prevEntry = entry;
    if (searchPath[testDepth].type == "idx" && searchPath[testDepth].info?.name) {
      entry = entry[searchPath[testDepth].info.name];
    } else {
      entry = entry[searchPath[testDepth].ref];
    }
    if (!entry) {
      // Helpful logging to understand what is going on here.
      // console.log({ searchPath, prevEntry });
      return;
    }
    testDepth += 2;
  }

  const compatData = entry.__compat;
  if (compatData) {
    if (compatData?.mdn_url) {
      if (!value.annotations) {
        value.annotations = [];
      }
      value.annotations.push({ mdn_documentation_url: compatData.mdn_url });
    }
    if (compatData?.support?.firefox) {
      if (!value.annotations) {
        value.annotations = [];
      }
      for (const key of Object.keys(compatData?.support?.firefox)) {
        switch (key) {
          case 'version_added':
          case 'version_removed': {
            // Do not override explicitly specified values from annotation files.
            if (!value.annotations.some((a) => Object.hasOwn(a, key))) {
              // If Thunderbird globally specifies a higher version (in the root
              // of the schema) then Firefox/BCD, use that instead.
              const firefox_version = compatData.support.firefox[key];
              const thunderbird_version = schemaInfo[key];
              value.annotations.push({
                [key]:
                  !isNaN(parseInt(thunderbird_version, 10)) &&
                    (firefox_version === true ||
                      isNaN(parseInt(firefox_version, 10)) ||
                      parseInt(thunderbird_version, 10) >
                      parseInt(firefox_version, 10))
                    ? thunderbird_version
                    : firefox_version,
              });
            }
            break;
          }
          case 'notes': {
            const notes = Array.isArray(compatData.support.firefox.notes)
              ? compatData.support.firefox.notes
              : [compatData.support.firefox.notes];
            notes.forEach((note) => {
              // Also rebrand Firefox notes on-the-fly to Thunderbird.
              value.annotations.push({ note: note.replaceAll("Firefox", "Thunderbird"), bcd: true });
            });
          }
        }
      }

      compatData.support.firefox;
    }
  }
}

/**
 * Add generated Thunderbird compatibility data.
 *
 * @param {Config} config - Global config data.
 * @param {SchemaInfo} schemaInfo - Information about the currently processed schema
 *    (owner, file, schema, version_added).
 * @param {any} value - The currently processed value. Usually a schema entry.
 * @param {array} searchPath - The path of the currently processed value, which
 *    should be searched for in historical schema files.
 */
async function addThunderbirdCompatData(config, schemaInfo, value, searchPath) {
  // Add api_documentation_url if this is the types/events/functions level.
  if (!value.annotations) {
    value.annotations = [];
  }

  // Add api_documentation_url for main entries (functions, events, ...)
  if (searchPath.length === 3) {
    const [namespaceName, , entryName] = searchPath.map((e) => e.ref);
    const anchorParts = [entryName];
    if (value.parameters) {
      anchorParts.push(
        ...value.parameters.map((e) => e.name).filter((e) => e !== 'callback')
      );
    }
    const anchor = anchorParts.join('-').toLowerCase();
    const api_documentation_url = `${getApiDocSlug(config)}/${namespaceName}.html#${anchor}`;
    value.annotations.push({ api_documentation_url });
    await validateUrl(api_documentation_url);
  }

  // Generate compat data from schema files if version_added was not yet annotated.
  if (!value.annotations.find((a) => Object.hasOwn(a, 'version_added'))) {
    value.annotations.push({
      version_added: await extractThunderbirdCompatData(
        config,
        schemaInfo.file.name,
        searchPath
      ),
    });
  }
}

/**
 * Calculate the documentation slug/path for the requested manifest version and
 * Thunderbird version.
 *
 * @param {Config} config - Global config data.
 */
function getApiDocSlug(config) {
  if (config.docRelease === 'beta') {
    return `${API_DOC_BASE_URL}/beta-mv${config.manifest_version}`;
  }
  if (config.docRelease === 'release') {
    return `${API_DOC_BASE_URL}/mv${config.manifest_version}`;
  }
  if (config.docRelease === 'esr') {
    return `${API_DOC_BASE_URL}/esr-mv${config.manifest_version}`;
  }
  return `${API_DOC_BASE_URL}/latest`;
}

/**
 * Analyze a historical schema file and check if a specific API element exists.
 *
 * @param {Config} config - Global config data.
 * @param {string} fileName - Name of the Thunderbird schema file.
 * @param {array} searchPath - Path of the searched API element.
 * @param {string} revision - Historical revision (mercurial changeset identifier).
 *
 * @returns {boolean}
 */
async function testRevision(config, fileName, searchPath, revision) {
  const schema_url = getHgFilePath(
    `comm-${config.release}`,
    `mail/components/extensions/schemas/${fileName}`,
    revision
  );

  // Read and process the schema belonging to the requested revision.
  const schema = processImports(
    jsonUtils.parse(
      await readCachedUrl(schema_url, { temporary: revision === 'tip' })
    )
  );
  const searchPathClone = [...searchPath];

  await processSchema({
    config,
    value: schema,
    searchPath: searchPathClone,
    revision,
  });

  return !!searchPathClone.found;
}

/**
 * Request revision log for the specified file and find the first revision which
 * supports the specific API element.
 *
 * @param {Config} config - Global config data.
 * @param {string} fileName - Name of the Thunderbird schema file.
 * @param {array} searchPath - Path of the searched API element.
 *
 * @returns {string|boolean} First Thunderbird version supporting the specified
 *    API element, or false.
 */
async function extractThunderbirdCompatData(config, fileName, searchPath) {
  const rev_url = getHgRevisionLogPath(
    `comm-${config.release}`,
    `mail/components/extensions/schemas/${fileName}`,
    config.commRev
  );
  const rev = jsonUtils.parse(
    await readCachedUrl(rev_url, { temporary: config.commRev === 'tip' })
  );

  for (let i = rev.entries.length; i > 0; i--) {
    const revision = rev.entries.at(i - 1).node;
    const result = await testRevision(config, fileName, searchPath, revision);
    if (result) {
      const version_url = getHgFilePath(
        `comm-${config.release}`,
        COMM_VERSION_FILE,
        revision
      );
      return readCachedUrl(version_url).then((v) => v.split('.').at(0));
    }
  }

  return false;
}<|MERGE_RESOLUTION|>--- conflicted
+++ resolved
@@ -385,19 +385,11 @@
           v = v.replace(/:ref:`(.*?)`/g, '$(ref:$1)');
           v = v.replace(/:permission:`(.*?)`/g, '<permission>$1</permission>');
 
-<<<<<<< HEAD
-          // Replace URLs and single back ticks.
-          v = replaceUrlsInDescription(v, config.urlReplacements)
-            .replace(/`(.+?)`/g, '<val>$1</val>');
-
-          accumulator[key] = v;
-=======
           // Replace URLs and single or double back ticks and rebrand.
           v = replaceUrlsInDescription(v, config.urlReplacements)
             .replace(/``(.+?)``/g, '<val>$1</val>')
             .replace(/`(.+?)`/g, '<val>$1</val>')
             .replaceAll("Firefox", "Thunderbird");
->>>>>>> bc0fd857
         }
         accumulator[key] = v;
         break;
