#!/usr/bin/env node

/*
 * This Source Code Form is subject to the terms of the Mozilla Public
 * License, v. 2.0. If a copy of the MPL was not distributed with this
 * file, You can obtain one at https://mozilla.org/MPL/2.0/.
 *
 * Author: John Bieling
 */

import extract from 'extract-zip';
import fs from 'node:fs/promises';
import jsonUtils from 'comment-json';
import os from 'node:os';
import path from 'node:path';

import {
  downloadUrl,
  getJsonFiles,
  parseArgs,
  replaceUrlsInDescription,
  sortKeys,
  validateUrl,
  writePrettyJSONFile,
} from './modules/tools.mjs';

import {
  checkoutSourceFile,
  getCommRevisionFromBuildHub,
  getCurrentThunderbirdESR,
  getHgFolderZipPath,
  getMozillaRevFromGeckoRevFile,
} from './modules/mozilla.mjs';

import {
  COMM_SCHEMA_FOLDERS,
  COMM_URL_PLACEHOLDER_FILE,
  COMM_VERSION_FILE,
  HELP_SCREEN,
  LOCALE_FILES,
  MOZILLA_SCHEMA_FOLDERS,
} from './modules/constants.mjs';

import { processImports, processSchema } from './modules/process.mjs';

/**
 * @typedef {import('./modules/types.mjs').SchemaFile} SchemaFile
 */

// The config object is used as a global state, not limited to passed in command
// line arguments.
const config = parseArgs();
if (
  (!config.source && !config.release) ||
  !config.output ||
  !config.manifest_version
) {
  console.log(HELP_SCREEN);
} else {
  main();
}

// -----------------------------------------------------------------------------

async function main() {
  // Some additional sanity checks.
  if (!['2', '3'].includes(`${config.manifest_version}`)) {
    console.log(`Unsupported Manifest Version: <${config.manifest_version}>`);
    return;
  }

  config.tempFolder = await fs.mkdtemp(
    path.join(os.tmpdir(), 'webext-schemas-generator')
  );

  // Download schema files, if requested.
  if (config.release) {
    if (config.release === 'esr') {
      const esr = await getCurrentThunderbirdESR();
      if (!esr) {
        throw new Error(
          'Unable to determine version of current Thunderbird ESR.'
        );
      }
      config.release = `esr${esr}`;
      config.docRelease = `esr`;
    } else {
      config.docRelease = config.release;
    }

    console.log(` Downloading files from Mozilla ...`);

    // Add commRev and mozillaRev properties to the config object.
    const { commRev, mozillaRev } = await getMatchingRevisions(config.release);
    Object.assign(config, { commRev, mozillaRev });

    config.source = await downloadFilesFromMozilla(config.release);
  } else {
    // Set the release based on the provided folder name.
    config.release = path.basename(config.source).split('-')[1];
    config.docRelease = config.release;

    console.log(` Downloading files from Mozilla ...`);

    // Add commRev and mozillaRev properties to the config object.
    const { commRev, mozillaRev } = await getMatchingRevisions(config.release);
    Object.assign(config, { commRev, mozillaRev });
  }

  // Setup output directory.
  await fs.rm(config.output, { recursive: true, force: true });
  await fs.mkdir(config.output, { recursive: true });

  // Extract and save the locale strings for permissions.
  const permissionStrings = await extractPermissionStrings(config.source);
  const permissionStringsFile = path.join(config.output, 'permissions.ftl');
  await fs.writeFile(
    permissionStringsFile,
    `${permissionStrings.join('\n')}\n`,
    'utf-8'
  );

  console.log(` Validating used URLs ...`);

  config.urlReplacements = jsonUtils.parse(
    await fs.readFile(
      path.join(config.source, 'comm', COMM_URL_PLACEHOLDER_FILE),
      'utf-8'
    )
  );

  for (const [placeholder, url] of Object.entries(config.urlReplacements)) {
    await validateUrl(url, placeholder);
  }

  console.log(` Parsing schema files ...`);

  config.schemaInfos = [];

  // Parse the toolkit schema files.
  await readSchemaFiles(
    'firefox',
    await getJsonFiles(
      path.join(config.source, 'toolkit', 'components', 'extensions', 'schemas')
    )
  );

  // Parse the browser schema files.
  await readSchemaFiles(
    'firefox',
    await getJsonFiles(
      path.join(config.source, 'browser', 'components', 'extensions', 'schemas')
    )
  );

  // Parse Thunderbird's own schema files.
  await readSchemaFiles(
    'thunderbird',
    await getJsonFiles(
      path.join(
        config.source,
        'comm',
        'mail',
        'components',
        'extensions',
        'schemas'
      )
    )
  );

  // Add information from annotation files.
  await readAnnotationFiles(
    ['thunderbird', 'firefox'],
    config,
    await getJsonFiles(
      path.join(
        config.source,
        'comm',
        'mail',
        'components',
        'extensions',
        'annotations'
      )
    )
  );

  // Filter for supported schema entries, as defined by our annotation files.
  // Thunderbird schemas are always included, Firefox schemas need to be included
  // manually by specifying version_added.
  config.schemaInfos = config.schemaInfos.flatMap((schemaInfo) => {
    // Keep Thunderbird APIs.
    if (schemaInfo.owner === 'thunderbird') {
      return [schemaInfo];
    }
    // Remove unsupported entries.
    schemaInfo.schema = schemaInfo.schema.filter((j) => {
      // Is there a version_added root entry?
      const version_added =
        j.annotations &&
        j.annotations.find((a) => a.version_added).version_added;
      if (version_added) {
        // Root entries are removed, they are only used to indicate if a Firefox
        // API is supported or not.
        j.annotations = j.annotations.filter((a) => !a.version_added);
        if (!j.annotations.length) {
          delete j.annotations;
        }
        // The information is kept to be used as lower limit.
        schemaInfo.version_added = version_added;
        return true;
      }
      // A WebExtensionManifest?
      if (
        j.types &&
        j.types.some(
          (t) =>
            ['WebExtensionManifest'].includes(t.$extend) &&
            Object.values(t.properties).some(
              (p) => p.annotations && p.annotations.some((a) => a.version_added)
            )
        )
      ) {
        return true;
      }

      // A permission?
      if (
        j.types &&
        j.types.some(
          (t) =>
            [
              'Permission',
              'OptionalPermission',
              'PermissionNoPrompt',
              'OptionalPermissionNoPrompt',
            ].includes(t.$extend) &&
            t.choices.some(
              (c) =>
                c.enums &&
                Object.values(c.enums).some(
                  (p) =>
                    p.annotations && p.annotations.some((a) => a.version_added)
                )
            )
        )
      ) {
        return true;
      }

      return false;
    });
    return schemaInfo.schema.length ? [schemaInfo] : [];
  });

  // Process $import.
  for (const schemaInfo of config.schemaInfos) {
    schemaInfo.schema = processImports(schemaInfo.schema);
  }

  // Process schemas.
  for (const schemaInfo of config.schemaInfos) {
    schemaInfo.schema = await processSchema({
      config,
      value: schemaInfo.schema,
      schemaInfo,
      revision: config.commRev,
    });
  }

  // Add information about application version.
  const versionFilePath = path.join(
    config.source,
    'comm',
    ...COMM_VERSION_FILE.split('/')
  );
  const applicationVersion = await fs
    .readFile(versionFilePath, 'utf-8')
    .then((v) => v.trim());

  const githubWorkflowOutput = process.env.GITHUB_OUTPUT;
  if (githubWorkflowOutput) {
    await fs.appendFile(
      githubWorkflowOutput,
      `tag_name=${applicationVersion}\n`
    );
  }
  for (const schemaInfo of config.schemaInfos) {
    const manifestNamespace = schemaInfo.schema.find(
      (e) => e.namespace === 'manifest'
    );
    if (manifestNamespace) {
      manifestNamespace.applicationVersion = applicationVersion;
    } else {
      schemaInfo.schema.push({ namespace: 'manifest', applicationVersion });
    }
  }

  // Write files.
  for (const schemaInfo of config.schemaInfos) {
    const output_file_name = schemaInfo.file.name;
    await writePrettyJSONFile(
      path.join(config.output, output_file_name),
      sortKeys(schemaInfo.schema)
    );
  }

  // Cleanup.
  await fs.rm(config.tempFolder, { recursive: true, force: true });
}

// -----------------------------------------------------------------------------

async function getMatchingRevisions(release) {
  if (!release) {
    throw new Error('Missing release parameter in getMatchingRevisions()');
  }

  const commRev =
    release === 'central' ? 'tip' : await getCommRevisionFromBuildHub(release);

  const mozillaRev =
    release === 'central'
      ? 'tip'
      : await getMozillaRevFromGeckoRevFile(release, commRev);

  return { commRev, mozillaRev };
}

/**
 * Downloads the required files from hg.mozilla.org. The files are specified by
 * the const COMM_SCHEMA_FOLDERS, MOZILLA_SCHEMA_FOLDERS and LOCALE_FILES.
 *
 * @param {string} release - The release to get the files for, matching the names
 *   used for releases on hg.mozilla.org (central, beta, esr128, ...)
 *
 * @returns {string} Path to the temp directory with the downloaded files.
 */
async function downloadFilesFromMozilla(release) {
  if (!release) {
    throw new Error('Missing release parameter in downloadFilesFromMozilla()');
  }

  const folders = new Set();

  // Download COMM schema files.
  for (const schemaFolder of COMM_SCHEMA_FOLDERS) {
    const repository = `comm-${release}`;
    const zipFileName = `${release}-${schemaFolder.zipFileNameSuffix}.zip`;
    const zipFilePath = path.join(config.tempFolder, zipFileName);
    try {
      await downloadUrl(
        getHgFolderZipPath(repository, schemaFolder.folderPath, config.commRev),
        zipFilePath
      );
    } catch (ex) {
      throw new Error('Download failed, try again later');
    }
    console.log(` - unpacking ${zipFileName} ...`);
    await extract(path.resolve(zipFilePath), {
      dir: path.resolve(config.tempFolder),
      onEntry: (entry) => folders.add(entry.fileName.split('/')[0]),
    });
    await fs.unlink(zipFilePath);
  }

  // Download MOZILLA schema files.
  for (const schemaFolder of MOZILLA_SCHEMA_FOLDERS) {
    const repository = `mozilla-${release}`;
    const zipFileName = `${release}-${schemaFolder.zipFileNameSuffix}.zip`;
    const zipFilePath = path.join(config.tempFolder, zipFileName);
    try {
      await downloadUrl(
        getHgFolderZipPath(
          repository,
          schemaFolder.folderPath,
          config.mozillaRev
        ),
        zipFilePath
      );
    } catch (ex) {
      throw new Error('Download failed, try again later');
    }
    console.log(` - unpacking ${zipFileName} ...`);
    await extract(path.resolve(zipFilePath), {
      dir: path.resolve(config.tempFolder),
      onEntry: (entry) => folders.add(entry.fileName.split('/')[0]),
    });
    await fs.unlink(zipFilePath);
  }

  // Find the mozilla-* folder and rename /comm-* to /comm.
  let mozillaFolder;
  for (const folder of folders) {
    const parts = folder.split('-').map((e) => e.toLowerCase());
    if (parts[0] === 'mozilla') {
      mozillaFolder = folder;
    }
    if (parts[0] === 'comm') {
      await fs.rename(
        path.join(config.tempFolder, folder),
        path.join(config.tempFolder, 'comm')
      );
    }
  }

  // Check if all needed folders are available.
  try {
    await fs.access(path.join(config.tempFolder, mozillaFolder));
    await fs.access(path.join(config.tempFolder, 'comm'));
  } catch (ex) {
    throw new Error('Download of schema files did not succeed!');
  }

  // Move /comm inside of /mozilla.
  await fs.rename(
    path.join(config.tempFolder, 'comm'),
    path.join(config.tempFolder, mozillaFolder, 'comm')
  );

  // Download locale files.
  for (const localeFile of LOCALE_FILES) {
    const repository = `${localeFile.branch}-${release}`;
    await checkoutSourceFile(
      config,
      repository,
      localeFile.filePath,
      localeFile.branch === 'comm' ? config.commRev : config.mozillaRev,
      mozillaFolder
    );
  }

  // Download application version file from comm-* repository.
  {
    const repository = `comm-${release}`;
    await checkoutSourceFile(
      config,
      repository,
      COMM_VERSION_FILE,
      config.commRev,
      mozillaFolder
    );
  }

  return path.join(config.tempFolder, mozillaFolder);
}

/**
 * The permission strings are stored in two fluent files, one in toolkit/ and one
 * in mail/. This function extracts all string definitions with the prefix
 * "webext-perms-description-".
 *
 * @param {string} sourcefolders - the source folder as specified by --source
 *
 * @returns {string[]} - Permission strings.
 */
async function extractPermissionStrings(sourceFolder) {
  const permissionStrings = [];
  const prefix = 'webext-perms-description-';

  for (const localeFile of LOCALE_FILES) {
    const parts = localeFile.filePath.split('/');
    // Files from comm-* repositories are inside the comm/ folder in the local
    // source directory.
    if (localeFile.branch === 'comm') {
      parts.unshift('comm');
    }
    const localeFilePath = path.join(sourceFolder, ...parts);
    const content = await fs.readFile(localeFilePath, 'utf-8');
    const lines = content.split('\n');
    const matchedLines = lines
      .filter((line) => line.startsWith(prefix))
      .map((line) => {
        // Remove numbers appended to the keys, which sometimes are needed to
        // deal with locale updates.
        const [key, ...rest] = line.split('=');
        const sanitizedKey = key.replace(/[\d\s]+$/, '');
        const sanitizedValue = rest
          .join('=')
          .trim()
          .replaceAll('{ -brand-short-name }', 'Thunderbird');
        return `${sanitizedKey} = ${sanitizedValue}`;
      });
    permissionStrings.push(...matchedLines);
  }
  return permissionStrings;
}

/**
 * Read the content of schema files, parse them as JSON and add them to the global
 * schemas object.
 *
 * @param {string} owner - The owner of the schema, either "thunderbird" or "firefox".
 * @param {SchemaFile[]} files
 */
async function readSchemaFiles(owner, files) {
  for (const file of files) {
    const schema = jsonUtils.parse(
      await fs.readFile(path.join(file.path, file.name), 'utf-8')
    );
    config.schemaInfos.push({ file, schema, owner });
  }
}

/**
 * Merge the information stored in the annotation files into the schema files.
 *
 * @param {string[]} owners - Array of owners. Values should be either "thunderbird"
 *    or "firefox". Try to merge each annotation file into the matching schema
 *    file of the primary owner first. If that fails, try the secondary owner.
 * @param {object} config - Config object.
 * @param {SchemaFile[]} files - Array of annotation files.
 */
async function readAnnotationFiles(owners, config, files) {
  for (const file of files) {
    for (const owner of owners) {
      const schemaInfo = config.schemaInfos.find(
        (e) => e.owner === owner && e.file.name === file.name
      );
      if (schemaInfo) {
        const json = jsonUtils.parse(
          await fs.readFile(path.join(file.path, file.name), 'utf-8')
        );
        await mergeAnnotations(config, schemaInfo.schema, json, file.path);
        break;
      }
    }
  }
}

/**
 * Merge annotation elements from the provided annotation JSON into the specified
 * schema JSON.
 *
 * @param {object} config - Config object.
 * @param {any} schema - An element from a schema JSON.
 * @param {any} annotation  - An element from an annotation JSON.
 * @param {string} basePath - The pase path of the currently processed annotation
 *    schema, needed to resolve the path of to-be-included files.
 */
async function mergeAnnotations(config, schema, annotation, basePath) {
  if (
    typeof schema !== typeof annotation ||
    Array.isArray(schema) !== Array.isArray(annotation)
  ) {
    throw new Error(
      'Unexpected type mismatch between schema entry and annotation entry'
    );
  }

  if (Array.isArray(annotation)) {
    // Array with objects which are identified by $extend, namespace, name, or id.
    for (const aEntry of annotation) {
      // If the annotation specified min/max_manifest_version, will match only
      // against the same entry in the schema, otherwise match against all entries
      // in the schema.
      const sEntries = schema
        .filter(
          (e) =>
            (aEntry.namespace && e.namespace === aEntry.namespace) ||
            (aEntry.$extend && e.$extend === aEntry.$extend) ||
            (aEntry.name && e.name === aEntry.name) ||
            (aEntry.id && e.id === aEntry.id)
        )
        .filter(
          (e) =>
            (!aEntry.min_manifest_version ||
              aEntry.min_manifest_version === e.min_manifest_version) &&
            (!aEntry.max_manifest_version ||
              aEntry.max_manifest_version === e.max_manifest_version)
        );
      if (sEntries.length) {
        for (const sEntry of sEntries) {
          await mergeAnnotations(config, sEntry, aEntry, basePath);
        }
      } else {
        throw new Error(`Unmatched entry: ${JSON.stringify(aEntry, null, 2)}`);
      }
    }
  } else if (typeof annotation === 'object') {
    for (const aEntry of Object.keys(annotation)) {
      if (!schema[aEntry]) {
        await expandAnnotations(config, aEntry, annotation, basePath);
        schema[aEntry] = annotation[aEntry];
      } else {
        if (aEntry === 'choices') {
          // Choices must be matched by position.
          if (schema[aEntry].length !== annotation[aEntry].length) {
            throw new Error('Choices array with non-matching sizes: ', aEntry);
          }
          for (let i = 0; i < annotation[aEntry].length; i++) {
            await mergeAnnotations(
              config,
              schema[aEntry][i],
              annotation[aEntry][i],
              basePath
            );
          }
        } else {
          await mergeAnnotations(config, schema[aEntry], annotation[aEntry], basePath);
        }
      }
    }
  }
}

/**
 * Expand to-be-included elements and add them directly to the schema.
 *
 * @param {object} config - Config object.
 * @param {string} aEntry - The name of the currently processed JSON property.
 * @param {any} annotation - The currently processed JSON object, which includes
 *   aEntry.
 * @param {string} basePath - The pase path of the currently processed annotation
 *    schema, needed to resolve the path of to-be-included files.
 */
async function expandAnnotations(config, aEntry, annotation, basePath) {
  switch (aEntry) {
    case 'annotations':
      for (const aObj of annotation[aEntry]) {
        for (let type of ["text", "hint", "note", "warning"]) {
          if (!aObj[type]) continue
<<<<<<< HEAD
          // Replace URLs and single back ticks.
          aObj[type] = replaceUrlsInDescription(aObj[type], config.urlReplacements)
=======
          // Replace URLs and single or double back ticks.
          aObj[type] = replaceUrlsInDescription(aObj[type], config.urlReplacements)
            .replace(/``(.+?)``/g, '<val>$1</val>')
>>>>>>> bc0fd857
            .replace(/`(.+?)`/g, '<val>$1</val>');
        }

        if (aObj.list) {
          for (let i = 0; i < aObj.list.length; i++) {
<<<<<<< HEAD
            // Replace URLs and single back ticks.
            aObj.list[i] = replaceUrlsInDescription(aObj.list[i], config.urlReplacements)
=======
            // Replace URLs and single or double back ticks.
            aObj.list[i] = replaceUrlsInDescription(aObj.list[i], config.urlReplacements)
              .replace(/``(.+?)``/g, '<val>$1</val>')
>>>>>>> bc0fd857
              .replace(/`(.+?)`/g, '<val>$1</val>');
          }
        }

        if (aObj.code) {
          if (Array.isArray(aObj.code)) continue;
          if (!aObj.type) {
            if (aObj.code.endsWith('.js') || aObj.code.endsWith('.mjs')) {
              aObj.type = 'JavaScript';
            }
            if (aObj.code.endsWith('.css')) {
              aObj.type = 'CSS';
            }
            if (aObj.code.endsWith('.json')) {
              aObj.type = 'JSON';
            }
          }
          const code = await fs.readFile(path.join(basePath, aObj.code), 'utf-8');
          aObj.code = code.replaceAll('\r', '').split('\n');
        }
      }
      break;
    case 'enums':
      for (const enumName of Object.keys(annotation[aEntry])) {
        if (annotation[aEntry][enumName]['annotations']) {
          await expandAnnotations(
            config,
            'annotations',
            annotation[aEntry][enumName],
            basePath
          );
        }
      }
      break;
  }
}<|MERGE_RESOLUTION|>--- conflicted
+++ resolved
@@ -619,27 +619,17 @@
       for (const aObj of annotation[aEntry]) {
         for (let type of ["text", "hint", "note", "warning"]) {
           if (!aObj[type]) continue
-<<<<<<< HEAD
-          // Replace URLs and single back ticks.
-          aObj[type] = replaceUrlsInDescription(aObj[type], config.urlReplacements)
-=======
           // Replace URLs and single or double back ticks.
           aObj[type] = replaceUrlsInDescription(aObj[type], config.urlReplacements)
             .replace(/``(.+?)``/g, '<val>$1</val>')
->>>>>>> bc0fd857
             .replace(/`(.+?)`/g, '<val>$1</val>');
         }
 
         if (aObj.list) {
           for (let i = 0; i < aObj.list.length; i++) {
-<<<<<<< HEAD
-            // Replace URLs and single back ticks.
-            aObj.list[i] = replaceUrlsInDescription(aObj.list[i], config.urlReplacements)
-=======
             // Replace URLs and single or double back ticks.
             aObj.list[i] = replaceUrlsInDescription(aObj.list[i], config.urlReplacements)
               .replace(/``(.+?)``/g, '<val>$1</val>')
->>>>>>> bc0fd857
               .replace(/`(.+?)`/g, '<val>$1</val>');
           }
         }
