#!/usr/bin/env node

/*
 * This Source Code Form is subject to the terms of the Mozilla Public
 * License, v. 2.0. If a copy of the MPL was not distributed with this
 * file, You can obtain one at https://mozilla.org/MPL/2.0/.
 *
 * Author: John Bieling
 * Version: 1.2 (27.08.2024)
 */

const path = require("node:path");
const fs = require("node:fs/promises");
const { createWriteStream } = require("node:fs");
const https = require("https");
const yargs = require("yargs");
const jsonUtils = require("comment-json");
const extract = require("extract-zip");
const bcd = require("@thunderbirdops/webext-compat-data");
<<<<<<< HEAD
const os = require("node:os");
=======
>>>>>>> 1225275d

const HG_URL = "https://hg-edge.mozilla.org";
const HELP_SCREEN = `

Usage:

    node get_thunderbird_schema_files.js <options>
    
Options:
   --manifest_version=number  - The requested manifest version of the schema
                                files. Allowed values are "2" and "3".
   --output=path              - Path of a folder to store the processed schema
                                files. All existing files in that folder will be
                                deleted.
   --release=name             - The name of the Thunderbird release to get the
                                schema files for. The files will be downloaded
                                from hg.mozilla.org. Examples: "central", "beta"
                                or "esr115". Either --release or --source has to
                                be specified.
   --source=path              - Path to a local checkout of a mozilla repository
                                with a matching /comm directory. The mozilla-*
                                folder created in the temporary download folder
                                after using the --release option will work also.
                                Either --release or --source has to be specified.
`;

// URL placeholder and their correct value. These are replaced if found inside
// an <a> tag in descriptions.
// TODO: Move into config file.
const URL_REPLACEMENTS = {
  "url-binary-string":
    "https://developer.mozilla.org/en-US/docs/Web/API/DOMString/Binary",
  "url-canvas-element":
    "https://developer.mozilla.org/en-US/docs/Web/HTML/Element/canvas",
  "url-css-color-string":
    "https://developer.mozilla.org/en-US/docs/Web/CSS/CSS_colors/Color_values",
  "url-commands-shortcuts":
    "https://developer.mozilla.org/en-US/docs/Mozilla/Add-ons/WebExtensions/manifest.json/commands#shortcut_values",
  "url-content-scripts":
    "https://developer.mozilla.org/en-US/docs/Mozilla/Add-ons/WebExtensions/Content_scripts",
  "url-content-script-click-capture":
    "https://bugzilla.mozilla.org/show_bug.cgi?id=1618828#c3",
  "url-content-type":
    "https://developer.mozilla.org/en-US/docs/Web/HTTP/Headers/Content-Type",
  "url-contextmenu-event":
    "https://developer.mozilla.org/en-US/docs/Web/API/Element/contextmenu_event",
  "url-contextualIdentity":
    "https://developer.mozilla.org/en-US/docs/Mozilla/Add-ons/WebExtensions/API/contextualIdentities",
  "url-cookieStore":
    "https://developer.mozilla.org/en-US/docs/Mozilla/Add-ons/WebExtensions/API/contextualIdentities/ContextualIdentity#cookiestoreid",
  "url-date-time-format":
    "https://developer.mozilla.org/en-US/docs/Web/JavaScript/Reference/Global_Objects/Intl/DateTimeFormat/DateTimeFormat",
  "url-dom-file": "https://developer.mozilla.org/docs/Web/API/File",
  "url-dom-file-array-buffer":
    "https://developer.mozilla.org/en-US/docs/Web/API/Blob/arrayBuffer",
  "url-dom-file-text":
    "https://developer.mozilla.org/en-US/docs/Web/API/Blob/text",
  "url-help-cannot-encrypt":
    "https://support.mozilla.org/en-US/kb/thunderbird-help-cannot-encrypt",
  "url-choosing-icon-size":
    "https://developer.mozilla.org/en-US/docs/Mozilla/Add-ons/WebExtensions/manifest.json/browser_action#choosing_icon_sizes",
  "url-image-data":
    "https://developer.mozilla.org/en-US/docs/Web/API/ImageData",
  "url-input-encoding":
    "https://developer.mozilla.org/en-US/docs/Web/API/Encoding_API/Encodings",
  "url-legacy-properties":
    "https://searchfox.org/comm-central/rev/8a1ae67088acf237dab2fd704db18589e7bf119e/mailnews/addrbook/modules/VCardUtils.jsm#295-334",
  "url-match-patterns":
    "https://developer.mozilla.org/en-US/docs/Mozilla/Add-ons/WebExtensions/Match_patterns",
  "url-mdn-browser-styles":
    "https://developer.mozilla.org/docs/Mozilla/Add-ons/WebExtensions/user_interface/Browser_styles",
  "url-mdn-icon-size":
    "https://developer.mozilla.org/en-US/docs/Mozilla/Add-ons/WebExtensions/manifest.json/browser_action#choosing_icon_sizes",
  "url-runtime-last-error":
    "https://developer.mozilla.org/en-US/docs/Mozilla/Add-ons/WebExtensions/API/runtime/lastError",
  "url-runtime-on-connect":
    "https://developer.mozilla.org/en-US/docs/Mozilla/Add-ons/WebExtensions/API/runtime/onConnect",
  "url-runtime-on-message":
    "https://developer.mozilla.org/en-US/docs/Mozilla/Add-ons/WebExtensions/API/runtime/onMessage",
  "url-theme-experiment":
    "https://github.com/thunderbird/sample-extensions/tree/master/manifest_v2/theme_experiment",
  "url-ui-elements":
    "https://developer.thunderbird.net/add-ons/mailextensions/supported-ui-elements#menu-items",
  "url-user-input-restrictions":
    "https://developer.mozilla.org/en-US/docs/Mozilla/Add-ons/WebExtensions/User_actions",
};

const API_DOC_BASE_URL = "https://webextension-api.thunderbird.net/en";

let schemas = [];
let api_doc_branch = "latest";

const args = yargs.argv;
if ((!args.source && !args.release) || !args.output || !args.manifest_version) {
  console.log(HELP_SCREEN);
} else {
  main();
}

// -----------------------------------------------------------------------------

async function main() {
  // Some additional sanity checks.
  if (!["2", "3"].includes(`${args.manifest_version}`)) {
    console.log(`Unsupported Manifest Version: <${args.manifest_version}>`);
    return;
  }

  // Download schema files, if requested.
  if (args.release) {
    args.source = await downloadSchemaFilesIntoTempFolder(args.release);
  } else {
    // Set the release based on the provided folder name.
    args.release = path.basename(args.source).split("-")[1];
  }

  // Determine api_doc_branch based on requested release.
  if (args.release == "beta") {
    api_doc_branch = `beta-mv${args.manifest_version}`;
  }
  if (args.release.startsWith("esr")) {
    api_doc_branch = `${args.release.substring(3)}-esr-mv${
      args.manifest_version
    }`;
  }
  if (args.release == "release") {
    api_doc_branch = `release-mv${args.manifest_version}`;
  }

  // Setup output directory.
<<<<<<< HEAD
  await fs.rm(args.output, { recursive: true, force: true });
  await fs.mkdir(args.output, { recursive: true });

  for (const file of await fs.readdir(args.output)) {
    await fs.unlink(path.join(args.output, file));
=======
  if (fs.existsSync(args.output)) {
    fs.rmSync(args.output, { recursive: true, force: true });
>>>>>>> 1225275d
  }
  fs.mkdirSync(args.output, { recursive: true });

  // Extract and save the locale strings for permissions.
  const permissionStrings = await extractPermissionStrings(["toolkit", "mail"]);
  const permissionStringsFile = path.join(args.output, "permissions.ftl");
  fs.writeFileSync(permissionStringsFile, permissionStrings.join('\n') + '\n', 'utf-8');

  // Parse the toolkit schema files.
  await readSchemaFiles(
    "firefox",
    await getJsonFiles(
      path.join(args.source, "toolkit", "components", "extensions", "schemas")
    )
  );

  // Parse the browser schema files.
  await readSchemaFiles(
    "firefox",
    await getJsonFiles(
      path.join(args.source, "browser", "components", "extensions", "schemas")
    )
  );

  // Parse Thunderbird's own schema files.
  await readSchemaFiles(
    "thunderbird",
    await getJsonFiles(
      path.join(
        args.source,
        "comm",
        "mail",
        "components",
        "extensions",
        "schemas"
      )
    )
  );

  // An API should list `version_added: false` to indicate no support. A missing
  // __compat entry indicates default behavior = support.
  const BCD_SUPPORTED_APIS = Object.keys(bcd.webextensions.api).filter(
    (e) =>
      bcd.webextensions.api[e]?.__compat?.support?.thunderbird
        ?.version_added !== false
  );
  const BCD_SUPPORTED_MANIFESTS = Object.keys(
    bcd.webextensions.manifest
  ).filter(
    (e) =>
      bcd.webextensions.manifest[e]?.__compat?.support?.thunderbird
        ?.version_added !== false
  );
  const THUNDERBIRD_APIS = schemas
    .filter((e) => e.owner == "thunderbird")
    .map((e) => e.json.map((n) => n.namespace))
    .flat()
    .filter((e) => e != "manifest");

  // Filter out unsupported.
  schemas = schemas.flatMap((schema) => {
    // Keep Thunderbird APIs.
    if (schema.owner == "thunderbird") {
      return [schema];
    }
    // Remove re-implemented
    if (
      schema.json
        .map((e) => e.namespace)
        .some((e) => THUNDERBIRD_APIS.includes(e))
    ) {
      return [];
    }
    // Remove unsupported.
    if (
      !schema.json
        .map((e) => e.namespace)
        .some((e) => BCD_SUPPORTED_APIS.includes(e))
    ) {
      // Before removing this file, check if it extends the global manifest with
      // a supported WebExtensionManifest entry.
      let manifestTypes = schema.json
<<<<<<< HEAD
        .filter((e) => e.namespace == "manifest")
        .map((e) => e.types)
        .flat();
      if (
        manifestTypes
          .filter((e) => e.$extend == "WebExtensionManifest")
          .map((e) => Object.keys(e.properties))
          .flat()
          .some((e) => BCD_SUPPORTED_MANIFESTS.includes(e))
=======
        .filter(e => e.namespace == "manifest")
        .map(e => e.types).flat()
      if (manifestTypes
        .filter(e => e.$extend == "WebExtensionManifest")
        .map(e => Object.keys(e.properties)).flat()
        .some(e => BCD_SUPPORTED_MANIFESTS.includes(e))
>>>>>>> 1225275d
      ) {
        return [schema];
      }
      // Also check, if it defines either the global WebExtensionManifest or
      // the global ManifestBase entry.
<<<<<<< HEAD
      if (
        manifestTypes.some((e) =>
          ["ManifestBase", "WebExtensionManifest"].includes(e.id)
        )
=======
      if (manifestTypes
        .some(e => ["ManifestBase", "WebExtensionManifest"].includes(e.id))
>>>>>>> 1225275d
      ) {
        return [schema];
      }
      return [];
    }
    return [schema];
  });

  // Process $import.
  for (const schema of schemas) {
    schema.json = processImports(schema.json);
  }

  // Process schemas.
  for (const schema of schemas) {
    schema.json = processSchema(
      schema.json,
      null,
      args.manifest_version,
      schema.owner
    );
  }

  // Write files.
  for (const schema of schemas) {
    const output_file_name = schema.file.name;
    await writePrettyJSONFile(
      path.join(args.output, output_file_name),
      sortKeys(schema.json)
    );
  }

  // Cleanup.
  fs.rmSync(TEMP_DIR, { recursive: true, force: true });
}

// -----------------------------------------------------------------------------


/**
 * The permission strings are stored in two fluent files, one in toolkit/ and one
 * in mail/. This function extracts all string definitions with the prefix
 * "webext-perms-description-".
 * 
 * @param {string[]} folders - the folders to check for permission fluent files,
 *    should be toolkit and mail
 * @returns {string[]} permission strings
 */
async function extractPermissionStrings(folders) {
  const permissionStrings = [];
  const prefix = 'webext-perms-description-';

  for (let folder of folders) {
    const filePath = path.join(TEMP_DIR, `${args.release}-${folder}-permissions.ftl`);
    const content = fs.readFileSync(filePath, 'utf-8');
    const lines = content.split('\n');
    const matchedLines = lines
      .filter(line => line.startsWith(prefix))
      .map(line => {
        // Remove numbers appended to the keys, which sometimes are needed to
        // deal with locale updates.
        const [key, ...rest] = line.split('=');
        let sanitizedKey = key.replace(/[\d\s]+$/, '');
        let sanitizedValue = rest.join('=').trim().replaceAll("{ -brand-short-name }", "Thunderbird")
        return `${sanitizedKey} = ${sanitizedValue}`;
      });
    permissionStrings.push(...matchedLines);
  }
  return permissionStrings;
}

async function downloadSchemaFilesIntoTempFolder(release) {
  if (!release) {
    throw new Error(
      "Missing release parameter in downloadSchemaFilesIntoTempFolder()"
    );
  }

<<<<<<< HEAD
  const tempFolder = await fs.mkdtemp(
    path.join(os.tmpdir(), "webext-schemas-generator")
  );
  const TEMP_DIR = tempFolder;

  await fs.mkdir(TEMP_DIR, { recursive: true });
=======
  if (fs.existsSync(TEMP_DIR)) {
    fs.rmSync(TEMP_DIR, { recursive: true, force: true });
  }
  fs.mkdirSync(TEMP_DIR, { recursive: true });
>>>>>>> 1225275d

  const folders = new Set();
  const directories = ["mail", "browser", "toolkit"];
  for (let i = 0; i < directories.length; i++) {
    const folderName = directories[i];
    const zipFileName = path.join(TEMP_DIR, `${release}-${folderName}.zip`);
    const localeFileName = path.join(TEMP_DIR, `${release}-${folderName}-permissions.ftl`);
    console.log(
<<<<<<< HEAD
      ` [${i + 1}/${
        directories.length
      }] Downloading ${release}-${folderName}.zip from ${release} to ${TEMP_DIR} ...`
=======
      ` [${i + 1}/${directories.length
      }] Downloading ${release}-${folderName}.zip from ${release} ...`
>>>>>>> 1225275d
    );
    try {
      await download(getHgSchemasZipPath(release, folderName), zipFileName);
      // Skip browser locale file, which does not exist.
      if (["mail", "toolkit"].includes(folderName)) {
        await download(getHgLocaleFilePath(release, folderName), localeFileName);
      }
    } catch (ex) {
      throw new Error("Download failed, try again later");
    }
    console.log(
      ` [${i + 1}/${directories.length
      }] Unpacking ${release}-${folderName}.zip ...`
    );
    await extract(path.resolve(zipFileName), {
      dir: path.resolve(TEMP_DIR),
      onEntry: (entry) => folders.add(entry.fileName.split("/")[0]),
    });
    await fs.unlink(zipFileName);
  }

  // Renaming folders and moving /comm inside of /mozilla.
  let mozillaFolder;
  for (const folder of folders) {
    const parts = folder.split("-").map((e) => e.toLowerCase());
    if (parts[0] == "mozilla") {
      mozillaFolder = folder;
    }
    if (parts[0] == "comm") {
      await fs.rename(path.join(TEMP_DIR, folder), path.join(TEMP_DIR, "comm"));
    }
  }

  // Check we have the folders we need.
  try {
    await fs.access(path.join(TEMP_DIR, mozillaFolder));
    await fs.access(path.join(TEMP_DIR, "comm"));
  } catch (ex) {
    throw new Error("Download of schema files did not succeed!");
  }

  await fs.rename(
    path.join(TEMP_DIR, "comm"),
    path.join(TEMP_DIR, mozillaFolder, "comm")
  );
  return path.join(TEMP_DIR, mozillaFolder);
}

// Recursive merge, to is modified.
function mergeObjects(to, from) {
  for (const n in from) {
    if (typeof to[n] != "object") {
      to[n] = from[n];
    } else if (typeof from[n] == "object") {
      to[n] = mergeObjects(to[n], from[n]);
    }
  }
  return to;
}

async function getJsonFiles(folderPath) {
  const files = await fs.readdir(folderPath, { withFileTypes: true });
  return files.filter(
    (item) =>
      !item.isDirectory() && path.extname(item.name).toLowerCase() === ".json"
  );
}

async function readSchemaFiles(owner, files) {
  for (const file of files) {
    const json = jsonUtils.parse(
      await fs.readFile(path.join(file.path, file.name), "utf-8")
    );
    schemas.push({
      file,
      json,
      owner,
    });
  }
}

/**
 * Get URL to download schema files from hg.mozilla.org.
 *
 * @param {string} release - The release, for example central, beta, esr115, ...
 * @param {string} directory - The directory, one of browser, toolkit or mail.
 *
 * @returns {string} URL pointing to zip download of schema files on hg.mozilla.org.
 */
function getHgSchemasZipPath(release, directory) {
  const root = release.endsWith("central") ? "" : "releases/";
  const branch = directory == "mail" ? "comm-" : "mozilla-";
  return `${HG_URL}/${root}${branch}${release}/archive/tip.zip/${directory}/components/extensions/schemas`;
}

/**
 * Get URL to download locale files from hg.mozilla.org.
 *
 * @param {string} release - The release, for example central, beta, esr115, ...
 * @param {string} directory - The directory, one of toolkit or mail.
 *
 * @returns {string} URL pointing to raw file download of extension permission
 *   locale files on hg.mozilla.org.
 */
function getHgLocaleFilePath(release, directory) {
  const root = release.endsWith("central") ? "" : "releases/";
  const branch = directory == "mail" ? "comm-" : "mozilla-";
  const path = directory == "mail" ? "messenger" : "toolkit/global"
  return `${HG_URL}/${root}${branch}${release}/raw-file/tip/${directory}/locales/en-US/${path}/extensionPermissions.ftl`;
}

/**
 * Replace $import statements by the actual referenced element/namespace.
 *
 * @param {any} value - The value to process. Usually a schema JSON, but the
 *   function recursively calls itself on nested elements.
 *
 * @returns {any} The processed value.
 */
function processImports(value) {
  if (typeof value !== "object") {
    return value;
  }

  if (Array.isArray(value)) {
    return value.map(processImports);
  }

  if (value.hasOwnProperty("$import")) {
    // Assume imports are unique, ignore prepended namespace (lazy me).
    const id = value.$import.split(".").pop();
    delete value.$import;

    // We skip ManifestBase for now.
    if (id != "ManifestBase") {
      let imported = getNestedIdOrNamespace(schemas, id);
      if (imported) {
        // Do not import top level manifest limits.
        imported = JSON.parse(JSON.stringify(imported));
        delete imported.min_manifest_version;
        delete imported.max_manifest_version;
        // Do not import namespace name and id.
        delete imported.namespace;
        delete imported.id;
        return mergeObjects(value, imported);
      }
      console.log(`Missing requested import: ${id}`);
    }
  }

  // Default.
  return Object.keys(value).reduce((o, key) => {
    o[key] = processImports(value[key]);
    return o;
  }, {});
}

/**
 * Helper function to find an element or namespace in the provided (nested) obj.
 *
 * @param {any} value - The value to process. Usually the global schema data, but
 *   the function recursively calls itself on nested elements.
 * @param {string} searchString - The id or namespace name to look for.
 *
 * @returns {any} The processed value.
 */
function getNestedIdOrNamespace(value, searchString) {
  if (typeof value !== "object") {
    return undefined;
  }

  if (Array.isArray(value)) {
    for (const element of value) {
      const rv = getNestedIdOrNamespace(element, searchString);
      if (rv !== undefined) {
        return rv;
      }
    }
    return undefined;
  }

  // An object
  if (value.namespace == searchString) {
    return value;
  }
  if (value.id == searchString) {
    return value;
  }
  for (const element of Object.values(value)) {
    const rv = getNestedIdOrNamespace(element, searchString);
    if (rv !== undefined) {
      return rv;
    }
  }
  return undefined;
}

/**
 * Sort JSON by keys for better diff-ability, filter by manifest version, merge
 * enums, remove single leftover choices.
 *
 * @param {any} value - The value to process. Usually a schema JSON, but the
 *   function recursively calls itself on nested elements.
 * @param {string} requested_manifest_version - The manifest version which should
 *   used. Invalid elements are removed.
 *
 * @returns {any} The processed value.
 */
function processSchema(
  value,
  name,
  requested_manifest_version,
  owner,
  fullPath = ""
) {
  if (typeof value !== "object") {
    return value;
  }

  if (Array.isArray(value)) {
    return value
      .filter(
        (v) =>
          (!v.min_manifest_version ||
            v.min_manifest_version <= requested_manifest_version) &&
          (!v.max_manifest_version ||
            v.max_manifest_version >= requested_manifest_version)
      )
      .map((e) =>
        processSchema(e, e.name, requested_manifest_version, owner, fullPath)
      );
  }

  // Looks like value is an object. Find out where we are to be able to retrieve
  // compat data.
  if (value.namespace) {
    // Reset.
    fullPath = value.namespace;
  }

  if (name && typeof name !== "object") {
    fullPath = `${fullPath}.${name}`;
    const parts = fullPath.split(".");
    // Check if we are at the event/type/function level.
    if (
      parts.length == 3 &&
      ["types", "functions", "events", "properties"].includes(parts[1])
    ) {
      const [namespace, , name] = parts;
      addCompatData(value, owner, {
        namespaceName: namespace,
        entryName: name,
      });
    }

    // Check if we are at the parameters level.
    if (
      parts.length == 5 &&
      ["types", "functions", "events"].includes(parts[1]) &&
      "parameters" == parts[3]
    ) {
      const [namespace, , name, , parameter] = parts;
      addCompatData(value, owner, {
        namespaceName: namespace,
        entryName: name,
        paramName: parameter,
      });
    }
  } else {
    // Top-level properties are not an array, but an object with the property
    // names as keys.
    const parts = fullPath.split(".");
    if (parts.length == 2 && parts[1] == "properties") {
      for (let key of Object.keys(value)) {
<<<<<<< HEAD
        value[key] = processSchema(
          value[key],
          key,
          requested_manifest_version,
          owner,
          fullPath
        );
=======
        value[key] = processSchema(value[key], key, requested_manifest_version, owner, fullPath)
>>>>>>> 1225275d
      }
      return value;
    }
  }

  return Object.keys(value).reduce((o, key) => {
    let v = value[key];
    const v_orig_length = v.length;
    if (
      (!v.min_manifest_version ||
        v.min_manifest_version <= requested_manifest_version) &&
      (!v.max_manifest_version ||
        v.max_manifest_version >= requested_manifest_version)
    ) {
      v = processSchema(
        value[key],
        value[key].name,
        requested_manifest_version,
        owner,
        `${fullPath}.${key}`
      );
      switch (key) {
        case "min_manifest_version":
        case "max_manifest_version":
          // Do not include manifest limits in clean per-single-manifest schema
          // files.
          break;
        case "choices":
          // Merge enums if a choice is all but enums.
          if (v_orig_length != v.length && v.every((e) => !!e.enum)) {
            // Merge into first entry.
            v[0].enum = v
              .reduce((enums, entry) => {
                enums.push(...entry.enum);
                return enums;
              }, [])
              .sort();
            v = [v[0]];
          }

          // If the manifest_version filter reduced the choice entries and we
          // are left with only one, remove the choice.
          if (v_orig_length != v.length && v.length == 1) {
            Object.assign(o, v[0]);
          } else {
            o[key] = v;
          }
          break;
        case "description":
        case "deprecated":
          if (typeof v === "string") {
            // Newer schema files use the Firefox notation directly, but older
            // ones may still use the deprecated reStructuredText notations.
            // Fix any remaining deprecated notation.
            v = v.replace(/``(.+?)``/g, "<val>$1</val>");
            v = v.replace(/:doc:`(.*?)`/g, "$(doc:$1)");
            v = v.replace(/:ref:`(.*?)`/g, "$(ref:$1)");
            v = v.replace(
              /:permission:`(.*?)`/g,
              "<permission>$1</permission>"
            );

            // Replace URLs.
            v = v.replace(/`(.*?) <(.*?)>`__/g, "<a href='$2'>$1</a>");
            v = v.replace(/href='url-.*?'/g, (match) => {
              const placeholder = match.slice(6, -1);
              if (URL_REPLACEMENTS[placeholder]) {
                return `href='${URL_REPLACEMENTS[placeholder]}'`;
              }
              console.log(`Unknown url placeholder: ${placeholder}`);
              return match;
            });

            // Replace single back ticks.
            v = v.replace(/`(.+?)`/g, "<val>$1</val>");
          }
        default:
          o[key] = v;
      }
    }

    return o;
  }, {});
}

function sortKeys(x) {
  if (typeof x !== "object" || !x) {
    return x;
  }
  if (Array.isArray(x)) {
    return x.map(sortKeys);
  }
  return Object.keys(x)
    .sort()
    .reduce((o, k) => ({ ...o, [k]: sortKeys(x[k]) }), {});
}

/**
 * Helper function to produce pretty JSON files.
 *
 * @param {string} path - The path to write the JSON to.
 * @param {obj} json - The obj to write into the file.
 */
async function writePrettyJSONFile(path, json) {
  try {
    return await fs.writeFile(path, JSON.stringify(json, null, 4));
  } catch (err) {
    console.error("Error in writePrettyJSONFile()", path, err);
    throw err;
  }
}

/**
 * Helper function to download a file.
 *
 * @param {string} url - The URL to download.
 * @param {string} path - The path to write the downloaded file to.
 */
async function download(url, path) {
  await new Promise(resolve => setTimeout(resolve, 2500));
  return new Promise((resolve, reject) => {
    const file = createWriteStream(path);
    https
      .get(url, (response) => {
        response.pipe(file);
        file.on("finish", () => {
          file.close(() => {
            resolve();
          });
        });
      })
      .on("error", (err) => {
        reject(err);
      });
  });
}

function addCompatData(value, owner, pathData) {
  const { namespaceName, entryName, paramName, propertyName } = pathData;
  let addApiDoc = true;
  let entry =
    bcd.webextensions.api[namespaceName] &&
    bcd.webextensions.api[namespaceName][entryName];

  if (entry && paramName) {
    entry = entry[paramName];
    addApiDoc = false;
  }
  if (entry && propertyName) {
    entry = entry[propertyName];
  }
  if (!entry) return;

  let compatData = entry.__compat;
  if (!compatData) {
    return;
  }

  if (compatData?.mdn_url) {
    value.mdn_url = compatData.mdn_url;
  }
  if (compatData?.support?.thunderbird) {
    value.support = compatData.support.thunderbird;
  }
  if (addApiDoc && owner == "thunderbird") {
    // Generate Thunderbird API_DOC_URL.
    const anchorParts = [entryName];
    if (value.parameters) {
      anchorParts.push(
        ...value.parameters.map((e) => e.name).filter((e) => e != "callback")
      );
    }
    const anchor = anchorParts.join("-").toLowerCase();
    value.api_documentation_url = `${API_DOC_BASE_URL}/${api_doc_branch}/${namespaceName}.html#${anchor}`;
  }
}<|MERGE_RESOLUTION|>--- conflicted
+++ resolved
@@ -17,10 +17,7 @@
 const jsonUtils = require("comment-json");
 const extract = require("extract-zip");
 const bcd = require("@thunderbirdops/webext-compat-data");
-<<<<<<< HEAD
 const os = require("node:os");
-=======
->>>>>>> 1225275d
 
 const HG_URL = "https://hg-edge.mozilla.org";
 const HELP_SCREEN = `
@@ -151,18 +148,10 @@
   }
 
   // Setup output directory.
-<<<<<<< HEAD
-  await fs.rm(args.output, { recursive: true, force: true });
+  if (fs.existsSync(args.output)) {
+    await fs.rm(args.output, { recursive: true, force: true });
+  }
   await fs.mkdir(args.output, { recursive: true });
-
-  for (const file of await fs.readdir(args.output)) {
-    await fs.unlink(path.join(args.output, file));
-=======
-  if (fs.existsSync(args.output)) {
-    fs.rmSync(args.output, { recursive: true, force: true });
->>>>>>> 1225275d
-  }
-  fs.mkdirSync(args.output, { recursive: true });
 
   // Extract and save the locale strings for permissions.
   const permissionStrings = await extractPermissionStrings(["toolkit", "mail"]);
@@ -243,7 +232,6 @@
       // Before removing this file, check if it extends the global manifest with
       // a supported WebExtensionManifest entry.
       let manifestTypes = schema.json
-<<<<<<< HEAD
         .filter((e) => e.namespace == "manifest")
         .map((e) => e.types)
         .flat();
@@ -253,28 +241,15 @@
           .map((e) => Object.keys(e.properties))
           .flat()
           .some((e) => BCD_SUPPORTED_MANIFESTS.includes(e))
-=======
-        .filter(e => e.namespace == "manifest")
-        .map(e => e.types).flat()
-      if (manifestTypes
-        .filter(e => e.$extend == "WebExtensionManifest")
-        .map(e => Object.keys(e.properties)).flat()
-        .some(e => BCD_SUPPORTED_MANIFESTS.includes(e))
->>>>>>> 1225275d
       ) {
         return [schema];
       }
       // Also check, if it defines either the global WebExtensionManifest or
       // the global ManifestBase entry.
-<<<<<<< HEAD
       if (
         manifestTypes.some((e) =>
           ["ManifestBase", "WebExtensionManifest"].includes(e.id)
         )
-=======
-      if (manifestTypes
-        .some(e => ["ManifestBase", "WebExtensionManifest"].includes(e.id))
->>>>>>> 1225275d
       ) {
         return [schema];
       }
@@ -353,19 +328,12 @@
     );
   }
 
-<<<<<<< HEAD
   const tempFolder = await fs.mkdtemp(
     path.join(os.tmpdir(), "webext-schemas-generator")
   );
   const TEMP_DIR = tempFolder;
-
   await fs.mkdir(TEMP_DIR, { recursive: true });
-=======
-  if (fs.existsSync(TEMP_DIR)) {
-    fs.rmSync(TEMP_DIR, { recursive: true, force: true });
-  }
-  fs.mkdirSync(TEMP_DIR, { recursive: true });
->>>>>>> 1225275d
+
 
   const folders = new Set();
   const directories = ["mail", "browser", "toolkit"];
@@ -374,14 +342,9 @@
     const zipFileName = path.join(TEMP_DIR, `${release}-${folderName}.zip`);
     const localeFileName = path.join(TEMP_DIR, `${release}-${folderName}-permissions.ftl`);
     console.log(
-<<<<<<< HEAD
       ` [${i + 1}/${
         directories.length
       }] Downloading ${release}-${folderName}.zip from ${release} to ${TEMP_DIR} ...`
-=======
-      ` [${i + 1}/${directories.length
-      }] Downloading ${release}-${folderName}.zip from ${release} ...`
->>>>>>> 1225275d
     );
     try {
       await download(getHgSchemasZipPath(release, folderName), zipFileName);
@@ -656,7 +619,6 @@
     const parts = fullPath.split(".");
     if (parts.length == 2 && parts[1] == "properties") {
       for (let key of Object.keys(value)) {
-<<<<<<< HEAD
         value[key] = processSchema(
           value[key],
           key,
@@ -664,9 +626,6 @@
           owner,
           fullPath
         );
-=======
-        value[key] = processSchema(value[key], key, requested_manifest_version, owner, fullPath)
->>>>>>> 1225275d
       }
       return value;
     }
